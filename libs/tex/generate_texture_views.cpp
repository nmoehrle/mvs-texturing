--- conflicted
+++ resolved
@@ -34,32 +34,15 @@
             continue;
         }
 
-<<<<<<< HEAD
-        if (!view->has_image(image_name)) {
-            std::cout << "Warning: View " << view->get_name() << " has no image "
-=======
         if (!view->has_image(image_name, mve::IMAGE_TYPE_UINT8)) {
             std::cout << "Warning: View " << view->get_name() << " has no byte image "
->>>>>>> 0ecd34a1
                 << image_name << std::endl;
             continue;
         }
 
-<<<<<<< HEAD
-        mve::ByteImage::Ptr image = view->get_byte_image(image_name);
-
-        if (image == NULL) {
-            std::cerr << "Image " << image_name << " of view " <<
-                view->get_name() << " is not a byte embedding!" << std::endl;
-            exit(EXIT_FAILURE);
-        }
-
-        if (image->channels() < 3) {
-=======
         mve::View::ImageProxy const * image_proxy = view->get_image_proxy(image_name);
 
         if (image_proxy->channels < 3) {
->>>>>>> 0ecd34a1
             std::cerr << "Image " << image_name << " of view " <<
                 view->get_name() << " is not a color image!" << std::endl;
             exit(EXIT_FAILURE);
@@ -155,11 +138,7 @@
         if (ss.peek() && !ss.eof())
             ss >> cam_info.ppoint[1];
 
-<<<<<<< HEAD
-        mve::ByteImage::Ptr undist;
-=======
         std::string image_file = util::fs::abspath(util::fs::join_path(path, img_file));
->>>>>>> 0ecd34a1
         if (cam_info.dist[0] != 0.0f) {
             mve::ByteImage::Ptr image = mve::image::load_file(img_file);
             if (cam_info.dist[1] != 0.0f) {
