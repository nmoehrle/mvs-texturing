/*
 * Copyright (C) 2015, Nils Moehrle
 * TU Darmstadt - Graphics, Capture and Massively Parallel Computing
 * All rights reserved.
 *
 * This software may be modified and distributed under the terms
 * of the BSD 3-Clause license. See the LICENSE.txt file for details.
 */

#include <util/timer.h>
#include <util/tokenizer.h>
#include <mve/image_io.h>
#include <mve/image_tools.h>
#include <mve/bundle_io.h>
#include <mve/scene.h>

#include "progress_counter.h"
#include "texturing.h"

TEX_NAMESPACE_BEGIN

void
from_mve_scene(std::string const & scene_dir, std::string const & image_name,
    std::vector<TextureView> * texture_views) {

    mve::Scene::Ptr scene;
    try {
        scene = mve::Scene::create(scene_dir);
    } catch (std::exception& e) {
        std::cerr << "Could not open scene: " << e.what() << std::endl;
        std::exit(EXIT_FAILURE);
    }
    std::size_t num_views = scene->get_views().size();
    texture_views->reserve(num_views);

    ProgressCounter view_counter("\tLoading", num_views);
    for (std::size_t i = 0; i < num_views; ++i) {
        view_counter.progress<SIMPLE>();

        mve::View::Ptr view = scene->get_view_by_id(i);
        if (view == NULL) {
            view_counter.inc();
            continue;
        }

        if (!view->has_image(image_name, mve::IMAGE_TYPE_UINT8)) {
            std::cout << "Warning: View " << view->get_name() << " has no byte image "
                << image_name << std::endl;
            continue;
        }

        mve::View::ImageProxy const * image_proxy = view->get_image_proxy(image_name);

        if (image_proxy->channels < 3) {
            std::cerr << "Image " << image_name << " of view " <<
                view->get_name() << " is not a color image!" << std::endl;
            exit(EXIT_FAILURE);
        }

        texture_views->push_back(
            TextureView(view->get_id(), view->get_camera(), util::fs::abspath(
            util::fs::join_path(view->get_directory(), image_proxy->filename))));
        view_counter.inc();
    }
}

void
from_images_and_camera_files(std::string const & path,
    std::vector<TextureView> * texture_views, std::string const & tmp_dir)
{
    util::fs::Directory dir(path);
    std::sort(dir.begin(), dir.end());
    std::vector<std::string> files;
    for (std::size_t i = 0; i < dir.size(); ++i) {
        util::fs::File const & cam_file = dir[i];
        if (cam_file.is_dir) continue;

        std::string cam_file_ext = util::string::uppercase(util::string::right(cam_file.name, 4));
        if (cam_file_ext != ".CAM") continue;

        std::string prefix = util::string::left(cam_file.name, cam_file.name.size() - 4);
        if (prefix.empty()) continue;

        /* Find corresponding image file. */
        int step = 1;
        for (std::size_t j = i + 1; j < dir.size(); j += step) {
            util::fs::File const & img_file = dir[j];

            /* Since the files are sorted we can break - no more files with the same prefix exist. */
            if (util::string::left(img_file.name, prefix.size()) != prefix) {
                if (step == 1) {
                    j = i;
                    step = -1;
                    continue;
                } else {
                    break;
                }
            }

            /* Image file (based on extension)? */
            std::string img_file_ext = util::string::uppercase(util::string::right(img_file.name, 4));
            if (img_file_ext != ".PNG" && img_file_ext != ".JPG" &&
                img_file_ext != "TIFF" && img_file_ext != "JPEG") continue;

            files.push_back(cam_file.get_absolute_name());
            files.push_back(img_file.get_absolute_name());
            break;
        }
    }

    /* Create temporary dir for storing undistorted image files */
    char const* tmp_dir = (path + "/tmp/").c_str();
    if (!(util::fs::dir_exists(tmp_dir))) {
        util::fs::mkdir(tmp_dir);
    }

    ProgressCounter view_counter("\tLoading", files.size() / 2);
    #pragma omp parallel for
    for (std::size_t i = 0; i < files.size(); i += 2) {
        view_counter.progress<SIMPLE>();
        const std::string cam_file = files[i];
        const std::string img_file = files[i + 1];

        /* Read CAM file. */
        std::ifstream infile(cam_file.c_str(), std::ios::binary);
        if (!infile.good()) {
            throw util::FileException(util::fs::basename(cam_file), std::strerror(errno));
        }
        std::string cam_int_str, cam_ext_str;
        std::getline(infile, cam_ext_str);
        std::getline(infile, cam_int_str);
        util::Tokenizer tok_ext, tok_int;
        tok_ext.split(cam_ext_str);
        tok_int.split(cam_int_str);
        #pragma omp critical
        if (tok_ext.size() != 12 || tok_int.size() < 1) {
            std::cerr << "Invalid CAM file: " << util::fs::basename(cam_file) << std::endl;
            std::exit(EXIT_FAILURE);
        }

        /* Create cam_info and eventually undistort image. */
        mve::CameraInfo cam_info;
        cam_info.set_translation_from_string(tok_ext.concat(0, 3));
        cam_info.set_rotation_from_string(tok_ext.concat(3, 0));

        std::stringstream ss(cam_int_str);
        ss >> cam_info.flen;
        if (ss.peek() && !ss.eof())
            ss >> cam_info.dist[0];
        if (ss.peek() && !ss.eof())
            ss >> cam_info.dist[1];
        if (ss.peek() && !ss.eof())
            ss >> cam_info.paspect;
        if (ss.peek() && !ss.eof())
            ss >> cam_info.ppoint[0];
        if (ss.peek() && !ss.eof())
            ss >> cam_info.ppoint[1];

        std::string image_file = util::fs::abspath(img_file);
        if (cam_info.dist[0] != 0.0f) {
            mve::ByteImage::Ptr image = mve::image::load_file(img_file);
            if (cam_info.dist[1] != 0.0f) {
                image = mve::image::image_undistort_k2k4<uint8_t>(image,
                    cam_info.flen, cam_info.dist[0], cam_info.dist[1]);
            } else {
                image = mve::image::image_undistort_vsfm<uint8_t>(image,
                    cam_info.flen, cam_info.dist[0]);
            }

<<<<<<< HEAD
            image_file = util::fs::join_path(
                tmp_dir,
                util::fs::replace_extension(util::fs::basename(img_file), "png")
            );
=======
            image_file = util::fs::abspath(tmp_dir) + "/" + util::fs::basename(img_file);
>>>>>>> 3cc43578
            mve::image::save_png_file(image, image_file);
        }

        #pragma omp critical
        texture_views->push_back(TextureView(i / 2, cam_info, image_file));

        view_counter.inc();
    }
}

void
from_nvm_scene(std::string const & nvm_file,
    std::vector<TextureView> * texture_views, std::string const & tmp_dir)
{
    std::vector<mve::NVMCameraInfo> nvm_cams;
    mve::Bundle::Ptr bundle = mve::load_nvm_bundle(nvm_file, &nvm_cams);
    mve::Bundle::Cameras& cameras = bundle->get_cameras();

    /* Create temporary dir for storing undistorted image files */
    char const* tmp_dir = (util::fs::dirname(nvm_file) + "/tmp/").c_str();
    if (!(util::fs::dir_exists(tmp_dir))) {
        util::fs::mkdir(tmp_dir);
    }

    ProgressCounter view_counter("\tLoading", cameras.size());
    #pragma omp parallel for
    for (std::size_t i = 0; i < cameras.size(); ++i) {
        view_counter.progress<SIMPLE>();
        mve::CameraInfo& mve_cam = cameras[i];
        mve::NVMCameraInfo const& nvm_cam = nvm_cams[i];

        mve::ByteImage::Ptr image = mve::image::load_file(nvm_cam.filename);

        int const maxdim = std::max(image->width(), image->height());
        mve_cam.flen = mve_cam.flen / static_cast<float>(maxdim);

        image = mve::image::image_undistort_vsfm<uint8_t>
            (image, mve_cam.flen, nvm_cam.radial_distortion);

<<<<<<< HEAD

        const std::string image_file = util::fs::join_path(
            tmp_dir,
            util::fs::replace_extension(
                util::fs::basename(nvm_cam.filename),
                "png"
            )
        );
=======
        std::string image_file = util::fs::abspath(tmp_dir) + "/" + util::fs::basename(nvm_cam.filename);
>>>>>>> 3cc43578
        mve::image::save_png_file(image, image_file);

        #pragma omp critical
        texture_views->push_back(TextureView(i, mve_cam, image_file));

        view_counter.inc();
    }
}

void
generate_texture_views(std::string const & in_scene,
    std::vector<TextureView> * texture_views, std::string const & tmp_dir)
{
    /* Determine input format. */

    /* BUNDLEFILE */
    if (util::fs::file_exists(in_scene.c_str())) {
        std::string const & file = in_scene;
        std::string extension = util::string::uppercase(util::string::right(file, 3));
        if (extension == "NVM") {
            from_nvm_scene(file, texture_views, tmp_dir);
        }
    }

    /* SCENE_FOLDER */
    if (util::fs::dir_exists(in_scene.c_str())) {
        from_images_and_camera_files(in_scene, texture_views, tmp_dir);
    }

    /* MVE_SCENE::EMBEDDING */
    size_t pos = in_scene.rfind("::");
    if (pos != std::string::npos) {
        std::string scene_dir = in_scene.substr(0, pos);
        std::string image_name = in_scene.substr(pos + 2, in_scene.size());
        from_mve_scene(scene_dir, image_name, texture_views);
    }

    std::sort(texture_views->begin(), texture_views->end(),
        [] (TextureView const & l, TextureView const & r) -> bool {
            return l.get_id() < r.get_id();
        }
    );

    std::size_t num_views = texture_views->size();
    if (num_views == 0) {
        std::cerr
            << "No proper input scene descriptor given.\n"
            << "A input descriptor can be:\n"
            << "BUNDLE_FILE - a bundle file (currently onle .nvm files are supported)\n"
            << "SCENE_FOLDER - a folder containing images and .cam files\n"
            << "MVE_SCENE::EMBEDDING - a mve scene and embedding\n"
            << std::endl;
        exit(EXIT_FAILURE);
    }
}

TEX_NAMESPACE_END<|MERGE_RESOLUTION|>--- conflicted
+++ resolved
@@ -108,12 +108,6 @@
         }
     }
 
-    /* Create temporary dir for storing undistorted image files */
-    char const* tmp_dir = (path + "/tmp/").c_str();
-    if (!(util::fs::dir_exists(tmp_dir))) {
-        util::fs::mkdir(tmp_dir);
-    }
-
     ProgressCounter view_counter("\tLoading", files.size() / 2);
     #pragma omp parallel for
     for (std::size_t i = 0; i < files.size(); i += 2) {
@@ -167,14 +161,10 @@
                     cam_info.flen, cam_info.dist[0]);
             }
 
-<<<<<<< HEAD
             image_file = util::fs::join_path(
                 tmp_dir,
                 util::fs::replace_extension(util::fs::basename(img_file), "png")
             );
-=======
-            image_file = util::fs::abspath(tmp_dir) + "/" + util::fs::basename(img_file);
->>>>>>> 3cc43578
             mve::image::save_png_file(image, image_file);
         }
 
@@ -193,12 +183,6 @@
     mve::Bundle::Ptr bundle = mve::load_nvm_bundle(nvm_file, &nvm_cams);
     mve::Bundle::Cameras& cameras = bundle->get_cameras();
 
-    /* Create temporary dir for storing undistorted image files */
-    char const* tmp_dir = (util::fs::dirname(nvm_file) + "/tmp/").c_str();
-    if (!(util::fs::dir_exists(tmp_dir))) {
-        util::fs::mkdir(tmp_dir);
-    }
-
     ProgressCounter view_counter("\tLoading", cameras.size());
     #pragma omp parallel for
     for (std::size_t i = 0; i < cameras.size(); ++i) {
@@ -214,7 +198,6 @@
         image = mve::image::image_undistort_vsfm<uint8_t>
             (image, mve_cam.flen, nvm_cam.radial_distortion);
 
-<<<<<<< HEAD
 
         const std::string image_file = util::fs::join_path(
             tmp_dir,
@@ -223,9 +206,6 @@
                 "png"
             )
         );
-=======
-        std::string image_file = util::fs::abspath(tmp_dir) + "/" + util::fs::basename(nvm_cam.filename);
->>>>>>> 3cc43578
         mve::image::save_png_file(image, image_file);
 
         #pragma omp critical
